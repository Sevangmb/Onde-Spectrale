--- conflicted
+++ resolved
@@ -1,13 +1,7 @@
-// src/hooks/useAutoPlay.ts
 'use client';
 
-<<<<<<< HEAD
-import { useEffect, useCallback, useState, useRef } from 'react';
-import { interferenceAudioService } from '@/services/InterferenceAudioService';
-=======
 import { useEffect, useCallback, useState } from 'react';
 // Import dynamique d'InterferenceAudioService pour éviter les erreurs SSR
->>>>>>> 225b2fbd
 
 interface UseAutoPlayProps {
   frequency: number;
@@ -21,9 +15,6 @@
 export function useAutoPlay({ frequency, currentStation, playlistManager }: UseAutoPlayProps) {
   const [isAudioInitialized, setIsAudioInitialized] = useState(false);
   const [autoPlayReady, setAutoPlayReady] = useState(false);
-<<<<<<< HEAD
-  const initAttempted = useRef(false);
-=======
   const [interferenceAudioService, setInterferenceAudioService] = useState<any>(null);
 
   // Charger le service d'interférence dynamiquement
@@ -34,18 +25,10 @@
       }).catch(console.error);
     }
   }, []);
->>>>>>> 225b2fbd
 
-  // Fonction d'initialisation complète de l'audio, déclenchée par la première interaction utilisateur
+  // Fonction d'initialisation complète de l'audio
   const initializeAudio = useCallback(async () => {
-<<<<<<< HEAD
-    if (isAudioInitialized || initAttempted.current) return;
-    initAttempted.current = true;
-    
-    console.log('🎬 User interaction detected, attempting to initialize audio...');
-=======
     if (isAudioInitialized || !interferenceAudioService) return true;
->>>>>>> 225b2fbd
 
     try {
       // Test si l'autoplay est possible
@@ -64,11 +47,6 @@
         setIsAudioInitialized(true);
         setAutoPlayReady(true);
         
-<<<<<<< HEAD
-        console.log('🎵 Audio initialized successfully');
-        
-        // Démarrer immédiatement l'audio approprié après l'initialisation
-=======
         return true;
       } else {
         return false;
@@ -86,50 +64,23 @@
       
       if (success) {
         // Démarrer immédiatement l'audio approprié
->>>>>>> 225b2fbd
         if (currentStation) {
+          // Station trouvée : démarrer la playlist
           if (playlistManager?.currentTrack && !playlistManager.isPlaying) {
             playlistManager.togglePlayPause();
           } else if (!playlistManager?.currentTrack && currentStation.playlist.length > 0) {
             playlistManager.togglePlayPause();
           }
         } else {
+          // Pas de station : jouer l'interférence
           await interferenceAudioService.transitionToFrequency(frequency, false);
         }
+      }
+    }
+  }, [isAudioInitialized, currentStation, frequency, playlistManager, initializeAudio, interferenceAudioService]);
 
-      } else {
-        console.log('⚠️ Autoplay blocked by browser.');
-      }
-    } catch (error) {
-      console.warn('⚠️ Failed to initialize audio:', error);
-    }
-<<<<<<< HEAD
-  }, [isAudioInitialized, playlistManager, currentStation, frequency]);
-=======
-  }, [isAudioInitialized, currentStation, frequency, playlistManager, initializeAudio, interferenceAudioService]);
->>>>>>> 225b2fbd
-
-  // Effet pour ajouter un écouteur d'événement pour la première interaction
+  // Effet pour tenter l'autoplay au chargement
   useEffect(() => {
-<<<<<<< HEAD
-    // S'assurer que le code ne s'exécute que côté client
-    if (typeof window === 'undefined') return;
-
-    const controller = new AbortController();
-    const signal = controller.signal;
-
-    // Événements qui comptent comme une interaction utilisateur
-    const interactionEvents: (keyof DocumentEventMap)[] = ['click', 'touchstart', 'keydown'];
-
-    // Attacher les écouteurs d'événements
-    interactionEvents.forEach(event => {
-      document.addEventListener(event, initializeAudio, { once: true, signal });
-    });
-
-    // Nettoyer les écouteurs lorsque le composant est démonté
-    return () => {
-      controller.abort();
-=======
     const attemptAutoPlay = async () => {
       // Attendre un peu que le DOM soit prêt
       setTimeout(async () => {
@@ -147,15 +98,10 @@
           }
         }
       }, 1000);
->>>>>>> 225b2fbd
     };
-  }, [initializeAudio]);
 
-<<<<<<< HEAD
-=======
     attemptAutoPlay();
   }, [interferenceAudioService, currentStation, frequency, initializeAudio, playlistManager]); // Dépendre de interferenceAudioService
->>>>>>> 225b2fbd
 
   // Effet pour gérer les changements de station/fréquence
   useEffect(() => {
@@ -167,15 +113,33 @@
       if (currentStation && playlistManager?.autoPlayEnabled && !playlistManager.isPlaying) {
         if (currentStation.playlist.length > 0) {
           setTimeout(() => {
-            if (playlistManager.togglePlayPause) playlistManager.togglePlayPause();
+            playlistManager.togglePlayPause();
           }, 500); // Petit délai pour la transition
         }
       }
     }
   }, [currentStation, frequency, isAudioInitialized, playlistManager, interferenceAudioService]);
 
+  // Effet pour configurer les événements d'interaction si l'autoplay n'est pas prêt
+  useEffect(() => {
+    if (!autoPlayReady) {
+      const events = ['click', 'touchstart', 'keydown'];
+      events.forEach(event => {
+        document.addEventListener(event, handleUserInteraction, { once: true });
+      });
+
+      return () => {
+        events.forEach(event => {
+          document.removeEventListener(event, handleUserInteraction);
+        });
+      };
+    }
+  }, [autoPlayReady, handleUserInteraction]);
+
   return {
     isAudioInitialized,
     autoPlayReady,
+    handleUserInteraction,
+    needsUserInteraction: !autoPlayReady
   };
 }