
'use client';

import React, { useState, useEffect, useCallback } from 'react';
import { Card, CardContent, CardHeader, CardTitle } from '@/components/ui/card';
import { Button } from '@/components/ui/button';
import { Switch } from '@/components/ui/switch';
import { Slider } from '@/components/ui/slider';
import { Label } from '@/components/ui/label';
import { Select, SelectContent, SelectItem, SelectTrigger, SelectValue } from '@/components/ui/select';
import { Settings, Save, RotateCcw, Volume2, Palette, Radio, Loader2, AlertTriangle } from 'lucide-react';
import { useToast } from '@/hooks/use-toast';
import { useAdminLayout } from '../layout';
import { updateUserPreferences, getUserPreferences } from '@/actions/users/preferences';

export interface UserPreferences {
  defaultVolume: number;
  autoPlay: boolean;
  crossfade: boolean;
  theme: 'classic' | 'modern' | 'minimal';
  showVisualizer: boolean;
  showLyrics: boolean;
  compactMode: boolean;
  favoriteGenres: string[];
  skipIntros: boolean;
  autoTune: boolean;
  emergencyAlerts: boolean;
  newTrackNotifications: boolean;
  stationChangeNotifications: boolean;
}

const DEFAULT_PREFERENCES: UserPreferences = {
  defaultVolume: 75,
  autoPlay: true,
  crossfade: false,
  theme: 'classic',
  showVisualizer: true,
  showLyrics: false,
  compactMode: false,
  favoriteGenres: [],
  skipIntros: false,
  autoTune: true,
  emergencyAlerts: true,
  newTrackNotifications: false,
  stationChangeNotifications: true,
};

export default function ParametresPage() {
  const { user } = useAdminLayout();
  const [preferences, setPreferences] = useState<UserPreferences>(DEFAULT_PREFERENCES);
  const [hasChanges, setHasChanges] = useState(false);
  const [isLoading, setIsLoading] = useState(true);
  const { toast } = useToast();

  const loadPreferences = useCallback(async () => {
    if (!user) return;
    setIsLoading(true);
    try {
      const savedPrefs = await getUserPreferences(user.uid);
      if (savedPrefs) {
        setPreferences({ ...DEFAULT_PREFERENCES, ...savedPrefs });
      } else {
        setPreferences(DEFAULT_PREFERENCES);
      }
    } catch (error) {
      console.error('Erreur chargement préférences:', error);
      toast({
        variant: 'destructive',
        title: 'Erreur',
        description: 'Impossible de charger vos préférences depuis la base de données.',
      });
    } finally {
      setIsLoading(false);
      setHasChanges(false);
    }
  }, [user, toast]);

  useEffect(() => {
    loadPreferences();
  }, [loadPreferences]);

  const updatePreference = <K extends keyof UserPreferences>(
    key: K, 
    value: UserPreferences[K]
  ) => {
    setPreferences(prev => ({ ...prev, [key]: value }));
    setHasChanges(true);
  };

  const savePreferences = async () => {
    if (!user || !hasChanges) return;
    setIsLoading(true);
    try {
      const result = await updateUserPreferences(user.uid, preferences);
      if (result.success) {
        setHasChanges(false);
        toast({
          title: 'Préférences sauvegardées',
          description: 'Vos réglages ont été mis à jour dans la base de données.',
        });
      } else {
        throw new Error(result.error);
      }
    } catch (error) {
      console.error('Erreur sauvegarde préférences:', error);
      toast({
        variant: 'destructive',
        title: 'Erreur',
        description: `Impossible de sauvegarder vos préférences: ${error instanceof Error ? error.message : 'Erreur inconnue'}`,
      });
    } finally {
      setIsLoading(false);
    }
  };

  const resetPreferences = () => {
    setPreferences(DEFAULT_PREFERENCES);
    setHasChanges(true);
    toast({
      title: 'Préférences réinitialisées',
      description: 'Les réglages par défaut ont été restaurés. N\'oubliez pas de sauvegarder.',
    });
  };
  
  if (isLoading && !user) {
     return (
        <div className="flex items-center justify-center text-muted-foreground">
          <Loader2 className="mr-2 h-4 w-4 animate-spin"/>Chargement des informations utilisateur...
        </div>
     )
  }

  return (
    <div className="space-y-6">
<<<<<<< HEAD
      <div className="flex items-center justify-between">
        <div>
            <h1 className="text-2xl font-bold tracking-tight">Paramètres</h1>
            <p className="text-muted-foreground">Gérez les paramètres de votre compte et de l'application.</p>
        </div>
        <div className="flex gap-2">
            <Button
              onClick={resetPreferences}
              size="sm"
              variant="outline"
              disabled={isLoading}
            >
              <RotateCcw className="h-4 w-4 mr-2" />
              Réinitialiser
            </Button>
            <Button
              onClick={savePreferences}
              size="sm"
              disabled={!hasChanges || isLoading}
            >
              {isLoading && hasChanges ? <Loader2 className="mr-2 h-4 w-4 animate-spin" /> : <Save className="h-4 w-4 mr-2" />}
              Sauvegarder
            </Button>
          </div>
=======
       <div>
        <h1 className="text-2xl font-bold tracking-tight">Paramètres</h1>
        <p className="text-muted-foreground">Gérez les paramètres de votre compte et de l&apos;application.</p>
>>>>>>> 225b2fbd
      </div>

       <Card>
        <CardHeader>
          <CardTitle className="flex items-center gap-2 text-primary">
            <Settings className="h-5 w-5" />
            Préférences Utilisateur
          </CardTitle>
        </CardHeader>
        <CardContent className="space-y-8">
            {/* Section Audio */}
            <div className="space-y-4">
            <div className="flex items-center gap-2 mb-3">
                <Volume2 className="h-4 w-4 text-muted-foreground" />
                <h3 className="font-semibold">Audio</h3>
            </div>
            
            <div className="space-y-2">
                <Label>Volume par défaut: {preferences.defaultVolume}%</Label>
                <Slider
                value={[preferences.defaultVolume]}
                onValueChange={([value]) => updatePreference('defaultVolume', value)}
                max={100}
                step={5}
                className="w-full"
                />
            </div>

            <div className="flex items-center justify-between">
                <Label>Lecture automatique</Label>
                <Switch
                checked={preferences.autoPlay}
                onCheckedChange={(checked) => updatePreference('autoPlay', checked)}
                />
            </div>

            <div className="flex items-center justify-between">
                <Label>Fondu enchaîné</Label>
                <Switch
                checked={preferences.crossfade}
                onCheckedChange={(checked) => updatePreference('crossfade', checked)}
                />
            </div>
            </div>

            {/* Section Interface */}
            <div className="space-y-4">
            <div className="flex items-center gap-2 mb-3">
                <Palette className="h-4 w-4 text-muted-foreground" />
                <h3 className="font-semibold">Interface</h3>
            </div>

            <div className="space-y-2">
                <Label>Thème</Label>
                <Select
                value={preferences.theme}
                onValueChange={(value: 'classic' | 'modern' | 'minimal') => 
                    updatePreference('theme', value)
                }
                >
                <SelectTrigger>
                    <SelectValue />
                </SelectTrigger>
                <SelectContent>
                    <SelectItem value="classic">Classique Pip-Boy</SelectItem>
                    <SelectItem value="modern">Moderne</SelectItem>
                    <SelectItem value="minimal">Minimaliste</SelectItem>
                </SelectContent>
                </Select>
            </div>

            <div className="flex items-center justify-between">
                <Label>Analyseur de spectre</Label>
                <Switch
                checked={preferences.showVisualizer}
                onCheckedChange={(checked) => updatePreference('showVisualizer', checked)}
                />
            </div>

            <div className="flex items-center justify-between">
                <Label>Mode compact</Label>
                <Switch
                checked={preferences.compactMode}
                onCheckedChange={(checked) => updatePreference('compactMode', checked)}
                />
            </div>
            </div>

            {/* Section Radio */}
            <div className="space-y-4">
            <div className="flex items-center gap-2 mb-3">
                <Radio className="h-4 w-4 text-muted-foreground" />
                <h3 className="font-semibold">Radio</h3>
            </div>

            <div className="flex items-center justify-between">
                <Label>Syntonisation automatique</Label>
                <Switch
                checked={preferences.autoTune}
                onCheckedChange={(checked) => updatePreference('autoTune', checked)}
                />
            </div>

            <div className="flex items-center justify-between">
                <Label>Alertes d'urgence</Label>
                <Switch
                checked={preferences.emergencyAlerts}
                onCheckedChange={(checked) => updatePreference('emergencyAlerts', checked)}
                />
            </div>

            <div className="flex items-center justify-between">
                <Label>Notifications nouveaux morceaux</Label>
                <Switch
                checked={preferences.newTrackNotifications}
                onCheckedChange={(checked) => updatePreference('newTrackNotifications', checked)}
                />
            </div>
            </div>
        </CardContent>
       </Card>
    </div>
  );
}<|MERGE_RESOLUTION|>--- conflicted
+++ resolved
@@ -1,288 +1,28 @@
 
-'use client';
-
-import React, { useState, useEffect, useCallback } from 'react';
-import { Card, CardContent, CardHeader, CardTitle } from '@/components/ui/card';
-import { Button } from '@/components/ui/button';
-import { Switch } from '@/components/ui/switch';
-import { Slider } from '@/components/ui/slider';
-import { Label } from '@/components/ui/label';
-import { Select, SelectContent, SelectItem, SelectTrigger, SelectValue } from '@/components/ui/select';
-import { Settings, Save, RotateCcw, Volume2, Palette, Radio, Loader2, AlertTriangle } from 'lucide-react';
-import { useToast } from '@/hooks/use-toast';
-import { useAdminLayout } from '../layout';
-import { updateUserPreferences, getUserPreferences } from '@/actions/users/preferences';
-
-export interface UserPreferences {
-  defaultVolume: number;
-  autoPlay: boolean;
-  crossfade: boolean;
-  theme: 'classic' | 'modern' | 'minimal';
-  showVisualizer: boolean;
-  showLyrics: boolean;
-  compactMode: boolean;
-  favoriteGenres: string[];
-  skipIntros: boolean;
-  autoTune: boolean;
-  emergencyAlerts: boolean;
-  newTrackNotifications: boolean;
-  stationChangeNotifications: boolean;
-}
-
-const DEFAULT_PREFERENCES: UserPreferences = {
-  defaultVolume: 75,
-  autoPlay: true,
-  crossfade: false,
-  theme: 'classic',
-  showVisualizer: true,
-  showLyrics: false,
-  compactMode: false,
-  favoriteGenres: [],
-  skipIntros: false,
-  autoTune: true,
-  emergencyAlerts: true,
-  newTrackNotifications: false,
-  stationChangeNotifications: true,
-};
+import { Card, CardContent, CardDescription, CardHeader, CardTitle } from '@/components/ui/card';
+import { Settings } from 'lucide-react';
 
 export default function ParametresPage() {
-  const { user } = useAdminLayout();
-  const [preferences, setPreferences] = useState<UserPreferences>(DEFAULT_PREFERENCES);
-  const [hasChanges, setHasChanges] = useState(false);
-  const [isLoading, setIsLoading] = useState(true);
-  const { toast } = useToast();
-
-  const loadPreferences = useCallback(async () => {
-    if (!user) return;
-    setIsLoading(true);
-    try {
-      const savedPrefs = await getUserPreferences(user.uid);
-      if (savedPrefs) {
-        setPreferences({ ...DEFAULT_PREFERENCES, ...savedPrefs });
-      } else {
-        setPreferences(DEFAULT_PREFERENCES);
-      }
-    } catch (error) {
-      console.error('Erreur chargement préférences:', error);
-      toast({
-        variant: 'destructive',
-        title: 'Erreur',
-        description: 'Impossible de charger vos préférences depuis la base de données.',
-      });
-    } finally {
-      setIsLoading(false);
-      setHasChanges(false);
-    }
-  }, [user, toast]);
-
-  useEffect(() => {
-    loadPreferences();
-  }, [loadPreferences]);
-
-  const updatePreference = <K extends keyof UserPreferences>(
-    key: K, 
-    value: UserPreferences[K]
-  ) => {
-    setPreferences(prev => ({ ...prev, [key]: value }));
-    setHasChanges(true);
-  };
-
-  const savePreferences = async () => {
-    if (!user || !hasChanges) return;
-    setIsLoading(true);
-    try {
-      const result = await updateUserPreferences(user.uid, preferences);
-      if (result.success) {
-        setHasChanges(false);
-        toast({
-          title: 'Préférences sauvegardées',
-          description: 'Vos réglages ont été mis à jour dans la base de données.',
-        });
-      } else {
-        throw new Error(result.error);
-      }
-    } catch (error) {
-      console.error('Erreur sauvegarde préférences:', error);
-      toast({
-        variant: 'destructive',
-        title: 'Erreur',
-        description: `Impossible de sauvegarder vos préférences: ${error instanceof Error ? error.message : 'Erreur inconnue'}`,
-      });
-    } finally {
-      setIsLoading(false);
-    }
-  };
-
-  const resetPreferences = () => {
-    setPreferences(DEFAULT_PREFERENCES);
-    setHasChanges(true);
-    toast({
-      title: 'Préférences réinitialisées',
-      description: 'Les réglages par défaut ont été restaurés. N\'oubliez pas de sauvegarder.',
-    });
-  };
-  
-  if (isLoading && !user) {
-     return (
-        <div className="flex items-center justify-center text-muted-foreground">
-          <Loader2 className="mr-2 h-4 w-4 animate-spin"/>Chargement des informations utilisateur...
-        </div>
-     )
-  }
-
   return (
     <div className="space-y-6">
-<<<<<<< HEAD
-      <div className="flex items-center justify-between">
-        <div>
-            <h1 className="text-2xl font-bold tracking-tight">Paramètres</h1>
-            <p className="text-muted-foreground">Gérez les paramètres de votre compte et de l'application.</p>
-        </div>
-        <div className="flex gap-2">
-            <Button
-              onClick={resetPreferences}
-              size="sm"
-              variant="outline"
-              disabled={isLoading}
-            >
-              <RotateCcw className="h-4 w-4 mr-2" />
-              Réinitialiser
-            </Button>
-            <Button
-              onClick={savePreferences}
-              size="sm"
-              disabled={!hasChanges || isLoading}
-            >
-              {isLoading && hasChanges ? <Loader2 className="mr-2 h-4 w-4 animate-spin" /> : <Save className="h-4 w-4 mr-2" />}
-              Sauvegarder
-            </Button>
-          </div>
-=======
        <div>
         <h1 className="text-2xl font-bold tracking-tight">Paramètres</h1>
         <p className="text-muted-foreground">Gérez les paramètres de votre compte et de l&apos;application.</p>
->>>>>>> 225b2fbd
       </div>
 
-       <Card>
+      <Card className="flex flex-col items-center justify-center text-center p-12 border-dashed">
         <CardHeader>
-          <CardTitle className="flex items-center gap-2 text-primary">
-            <Settings className="h-5 w-5" />
-            Préférences Utilisateur
-          </CardTitle>
+          <div className="mx-auto bg-muted p-4 rounded-full">
+            <Settings className="h-12 w-12 text-muted-foreground" />
+          </div>
+          <CardTitle className="mt-4">Bientôt disponible</CardTitle>
         </CardHeader>
-        <CardContent className="space-y-8">
-            {/* Section Audio */}
-            <div className="space-y-4">
-            <div className="flex items-center gap-2 mb-3">
-                <Volume2 className="h-4 w-4 text-muted-foreground" />
-                <h3 className="font-semibold">Audio</h3>
-            </div>
-            
-            <div className="space-y-2">
-                <Label>Volume par défaut: {preferences.defaultVolume}%</Label>
-                <Slider
-                value={[preferences.defaultVolume]}
-                onValueChange={([value]) => updatePreference('defaultVolume', value)}
-                max={100}
-                step={5}
-                className="w-full"
-                />
-            </div>
-
-            <div className="flex items-center justify-between">
-                <Label>Lecture automatique</Label>
-                <Switch
-                checked={preferences.autoPlay}
-                onCheckedChange={(checked) => updatePreference('autoPlay', checked)}
-                />
-            </div>
-
-            <div className="flex items-center justify-between">
-                <Label>Fondu enchaîné</Label>
-                <Switch
-                checked={preferences.crossfade}
-                onCheckedChange={(checked) => updatePreference('crossfade', checked)}
-                />
-            </div>
-            </div>
-
-            {/* Section Interface */}
-            <div className="space-y-4">
-            <div className="flex items-center gap-2 mb-3">
-                <Palette className="h-4 w-4 text-muted-foreground" />
-                <h3 className="font-semibold">Interface</h3>
-            </div>
-
-            <div className="space-y-2">
-                <Label>Thème</Label>
-                <Select
-                value={preferences.theme}
-                onValueChange={(value: 'classic' | 'modern' | 'minimal') => 
-                    updatePreference('theme', value)
-                }
-                >
-                <SelectTrigger>
-                    <SelectValue />
-                </SelectTrigger>
-                <SelectContent>
-                    <SelectItem value="classic">Classique Pip-Boy</SelectItem>
-                    <SelectItem value="modern">Moderne</SelectItem>
-                    <SelectItem value="minimal">Minimaliste</SelectItem>
-                </SelectContent>
-                </Select>
-            </div>
-
-            <div className="flex items-center justify-between">
-                <Label>Analyseur de spectre</Label>
-                <Switch
-                checked={preferences.showVisualizer}
-                onCheckedChange={(checked) => updatePreference('showVisualizer', checked)}
-                />
-            </div>
-
-            <div className="flex items-center justify-between">
-                <Label>Mode compact</Label>
-                <Switch
-                checked={preferences.compactMode}
-                onCheckedChange={(checked) => updatePreference('compactMode', checked)}
-                />
-            </div>
-            </div>
-
-            {/* Section Radio */}
-            <div className="space-y-4">
-            <div className="flex items-center gap-2 mb-3">
-                <Radio className="h-4 w-4 text-muted-foreground" />
-                <h3 className="font-semibold">Radio</h3>
-            </div>
-
-            <div className="flex items-center justify-between">
-                <Label>Syntonisation automatique</Label>
-                <Switch
-                checked={preferences.autoTune}
-                onCheckedChange={(checked) => updatePreference('autoTune', checked)}
-                />
-            </div>
-
-            <div className="flex items-center justify-between">
-                <Label>Alertes d'urgence</Label>
-                <Switch
-                checked={preferences.emergencyAlerts}
-                onCheckedChange={(checked) => updatePreference('emergencyAlerts', checked)}
-                />
-            </div>
-
-            <div className="flex items-center justify-between">
-                <Label>Notifications nouveaux morceaux</Label>
-                <Switch
-                checked={preferences.newTrackNotifications}
-                onCheckedChange={(checked) => updatePreference('newTrackNotifications', checked)}
-                />
-            </div>
-            </div>
+        <CardContent>
+          <p className="text-muted-foreground">
+            La page des paramètres est en cours de préparation. Vous pourrez bientôt y gérer vos préférences de compte.
+          </p>
         </CardContent>
-       </Card>
+      </Card>
     </div>
   );
 }