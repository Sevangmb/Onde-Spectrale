--- conflicted
+++ resolved
@@ -12,6 +12,7 @@
   serverTimestamp,
   increment,
   deleteDoc,
+  arrayRemove,
   arrayUnion
 } from 'firebase/firestore';
 import { safeToISOString } from '@/lib/dateUtils';
@@ -20,6 +21,7 @@
 import { getRandomPlexTracks } from '@/lib/plex';
 import { getCustomCharactersForUser } from '../users/queries';
 import { getStationForFrequency, getStationById } from './queries';
+import type { CreateStationInput, CreateStationResult } from './types';
 import type { PlaylistItem, DJCharacter, CustomDJCharacter, Station } from '@/lib/types';
 
 const CreateStationSchema = z.object({
@@ -30,7 +32,7 @@
   ownerId: z.string(),
 });
 
-export async function createStation(ownerId: string, formData: FormData) {
+export async function createStation(ownerId: string, formData: FormData): Promise<CreateStationResult> {
   if (!ownerId) {
     return { error: { general: 'Authentification requise.' } };
   }
@@ -222,21 +224,110 @@
   }
 }
 
-export async function updateStation(stationId: string, updates: Partial<Station>): Promise<Station | null> {
-  try {
+// ================================
+// ADVANCED STATION MANAGEMENT
+// ================================
+
+/**
+ * Met à jour une station (DJ, nom, thème, etc.)
+ */
+export async function updateStation(stationId: string, updates: Partial<{
+  name: string;
+  djCharacterId: string;
+  theme: string;
+  frequency: number;
+}>): Promise<Station | null> {
+  try {
+    const stationRef = doc(db, 'stations', stationId);
+    const stationDoc = await getDoc(stationRef);
+    
+    if (!stationDoc.exists()) {
+      throw new Error(`Station ${stationId} not found`);
+    }
+
+    const stationData = stationDoc.data();
+    
+    // Vérifier si la nouvelle fréquence est disponible (si changée)
+    if (updates.frequency && updates.frequency !== stationData.frequency) {
+      const existingStation = await getStationForFrequency(updates.frequency);
+      if (existingStation && existingStation.id !== stationId) {
+        throw new Error('Cette fréquence est déjà occupée');
+      }
+    }
+
+    // Mettre à jour les champs
+    await updateDoc(stationRef, {
+      ...updates,
+      updatedAt: serverTimestamp()
+    });
+
+    // Revalidate paths
+    revalidatePath('/admin/stations');
+    revalidatePath('/admin');
+    revalidatePath('/');
+
+    // Retourner la station mise à jour
+    return await getStationById(stationId);
+  } catch (error) {
+    console.error('Error updating station:', error);
+    throw error;
+  }
+}
+
+/**
+ * Supprime une piste de la playlist d'une station
+ */
+export async function deletePlaylistItem(stationId: string, trackId: string): Promise<Station | null> {
+  try {
+    const station = await getStationById(stationId);
+    if (!station) {
+      throw new Error(`Station ${stationId} not found`);
+    }
+
+    // Trouver et supprimer la piste
+    const updatedPlaylist = station.playlist.filter(track => track.id !== trackId);
+    
+    if (updatedPlaylist.length === station.playlist.length) {
+      throw new Error(`Track ${trackId} not found in playlist`);
+    }
+
+    // Mettre à jour la station
     const stationRef = doc(db, 'stations', stationId);
     await updateDoc(stationRef, {
-      ...updates,
-      lastModified: serverTimestamp(),
+      playlist: updatedPlaylist,
+      updatedAt: serverTimestamp()
     });
 
-    revalidatePath(`/admin/stations/${stationId}`);
-    revalidatePath(`/admin/stations`);
-    
-<<<<<<< HEAD
-    const updatedDoc = await getDoc(stationRef);
-    if (!updatedDoc.exists()) return null;
-=======
+    // Revalidate paths
+    revalidatePath('/admin/stations');
+    revalidatePath('/');
+
+    return {
+      ...station,
+      playlist: updatedPlaylist
+    };
+  } catch (error) {
+    console.error('Error deleting playlist item:', error);
+    throw error;
+  }
+}
+
+/**
+ * Réorganise la playlist selon un nouvel ordre
+ */
+export async function reorderPlaylistItems(stationId: string, newOrder: string[]): Promise<Station | null> {
+  try {
+    const station = await getStationById(stationId);
+    if (!station) {
+      throw new Error(`Station ${stationId} not found`);
+    }
+
+    // Créer un map pour retrouver rapidement les pistes
+    const trackMap = new Map(station.playlist.map(track => [track.id, track]));
+    
+    // Construire la nouvelle playlist dans l'ordre spécifié
+    const reorderedPlaylist: PlaylistItem[] = [];
+    
     for (const trackId of newOrder) {
       const track = trackMap.get(trackId);
       if (track) {
@@ -389,12 +480,27 @@
       })),
       createdAt: serverTimestamp(),
     };
->>>>>>> 225b2fbd
-    
-    return { id: updatedDoc.id, ...updatedDoc.data() } as Station;
-
-  } catch (error) {
-    console.error(`Failed to update station ${stationId}:`, error);
-    return null;
+    
+    const docRef = await addDoc(collection(db, 'stations'), stationData);
+
+    // Mettre à jour les stats utilisateur
+    const userRef = doc(db, 'users', ownerId);
+    const userDoc = await getDoc(userRef);
+    if (userDoc.exists()) {
+      await updateDoc(userRef, {
+        stationsCreated: increment(1)
+      });
+    }
+    
+    // Revalidate paths
+    revalidatePath('/admin/stations');
+    revalidatePath('/admin');
+    revalidatePath('/');
+    
+    console.log(`✅ Station cloned: ${newName} (${newFrequency})`);
+    return await getStationById(docRef.id);
+  } catch (error) {
+    console.error('Error cloning station:', error);
+    throw error;
   }
 }