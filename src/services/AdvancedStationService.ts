--- conflicted
+++ resolved
@@ -1,12 +1,8 @@
 'use client';
 
 import type { Station, PlaylistItem, DJCharacter, CustomDJCharacter } from '@/lib/types';
-<<<<<<< HEAD
-import { updateStation, deletePlaylistItem, reorderPlaylistItems, addPlaylistItems } from '@/app/actions';
-=======
 import { safeGetTime } from '@/lib/dateUtils';
 import { updateStation, deletePlaylistItem, reorderPlaylistItems, addPlaylistItems, getStationById } from '@/app/actions';
->>>>>>> 225b2fbd
 
 export interface AdvancedStationServiceInterface {
   // DJ Management
@@ -158,10 +154,6 @@
   async moveTrack(stationId: string, fromIndex: number, toIndex: number): Promise<Station> {
     try {
       // Récupérer la station actuelle pour construire le nouvel ordre
-<<<<<<< HEAD
-      const { getStationById } = await import('@/actions/stations/queries');
-=======
->>>>>>> 225b2fbd
       const station = await getStationById(stationId);
       
       if (!station) {
