// src/components/OndeSpectraleRadio.tsx - Version mise à jour avec le nouveau système de playlist

'use client';

<<<<<<< HEAD
import React, { useState, useEffect, useMemo, useCallback, useRef } from 'react';
import { useRadioStore } from '@/shared/stores/useRadioStore';
import { getStationForFrequency, createDefaultStations, getCustomCharactersForUser, updateUserOnLogin } from '@/app/actions';
=======
import { useState, useEffect, useMemo, useCallback } from 'react';
import { useDebounce } from 'use-debounce';
import { getStationForFrequency, updateUserFrequency, getCustomCharactersForUser } from '@/app/actions';
>>>>>>> 225b2fbd
import type { Station, DJCharacter, CustomDJCharacter } from '@/lib/types';
import { DJ_CHARACTERS } from '@/lib/data';
import { auth } from '@/lib/firebase';
import { onAuthStateChanged, type User } from 'firebase/auth';
import { useRouter } from 'next/navigation';

// Hooks personnalisés
import { usePlaylistManager } from '@/hooks/usePlaylistManager';

// Composants UI
import { Card, CardContent, CardHeader, CardTitle } from '@/components/ui/card';
import { Slider } from '@/components/ui/slider';
import { Button } from '@/components/ui/button';
import { OndeSpectraleLogo } from '@/components/icons';
import { AudioPlayer } from '@/components/AudioPlayer';
import { SpectrumAnalyzer } from '@/components/SpectrumAnalyzer';
import { EnhancedPlaylist } from '@/components/EnhancedPlaylist';
import { EmergencyAlertSystem } from '@/components/EmergencyAlertSystem';

import { 
  RadioTower, 
  Rss, 
  ChevronLeft, 
  ChevronRight, 
  Zap, 
  UserCog, 
  Settings,
  ListMusic
} from 'lucide-react';

interface ParticleStyle {
  left: string;
  top: string;
  animationDelay: string;
  animationDuration: string;
}

export function OndeSpectraleRadio() {
  // État de base
  const [frequency, setFrequency] = useState(92.1);
  const [debouncedFrequency] = useDebounce(frequency, 500);
  const [currentStation, setCurrentStation] = useState<Station | null>(null);
  const [isLoading, setIsLoading] = useState(true);
  const [error, setError] = useState<string | null>(null);
  const [user, setUser] = useState<User | null>(null);
  const [isScanning, setIsScanning] = useState(false);
  const [allDjs, setAllDjs] = useState<(DJCharacter | CustomDJCharacter)[]>(DJ_CHARACTERS);
  
  // Interface
  const [showPlaylist, setShowPlaylist] = useState(false);
  const [signalStrength, setSignalStrength] = useState(0);
  const [particleStyles, setParticleStyles] = useState<ParticleStyle[]>([]);
  const [isClient, setIsClient] = useState(false);
  
  const router = useRouter();

  // Hook de gestion de playlist
  const playlistManager = usePlaylistManager({
    station: currentStation,
    user,
    allDjs
  });

<<<<<<< HEAD
  const radioSounds = useRadioSoundEffects({
    volume: 0.2,
    enableEffects: false,
    fadeInDuration: 300,
    fadeOutDuration: 200
  });

  // Hook pour gérer l'autoplay automatique et les interférences
  const { 
    isAudioInitialized, 
    autoPlayReady, 
  } = useAutoPlay({
    frequency,
    currentStation,
    playlistManager
  });
  
  // Initial setup effect, runs only once
=======
  // Initialisation
>>>>>>> 225b2fbd
  useEffect(() => {
    setIsClient(true);
    
    // Génération des particules
    setParticleStyles(
      Array.from({ length: 15 }, () => ({
        left: `${Math.random() * 100}%`,
        top: `${Math.random() * 100}%`,
        animationDelay: `${Math.random() * 5}s`,
        animationDuration: `${3 + Math.random() * 4}s`,
      }))
    );

    // Authentification
    const unsubscribe = onAuthStateChanged(auth, async (currentUser) => {
      setUser(currentUser);
      
      if (currentUser) {
        // Charger les DJ personnalisés
        try {
          const customDjs = await getCustomCharactersForUser(currentUser.uid);
          setAllDjs([...DJ_CHARACTERS, ...customDjs]);
        } catch (error) {
          console.error('Erreur chargement DJ personnalisés:', error);
        }
      }
    });

    return unsubscribe;
  }, []);

  // Récupération des données de station
  useEffect(() => {
    const fetchStationData = async () => {
      setIsLoading(true);
      setError(null);

      try {
        const station = await getStationForFrequency(debouncedFrequency);
        
        // Calcul de la force du signal
        const newSignalStrength = station 
          ? Math.floor(Math.random() * 20) + 80 
          : Math.floor(Math.random() * 30) + 10;
        
        setSignalStrength(newSignalStrength);
        setCurrentStation(station);
        
      } catch (err: any) {
        setError(`Erreur de données: ${err.message}`);
      } finally {
        setIsLoading(false);
      }
    };

    fetchStationData();
  }, [debouncedFrequency]);

  // Gestion du scan des fréquences
  const handleScanUp = useCallback(() => {
    if (isScanning) return;
    setIsScanning(true);
    const newFreq = Math.min(108.0, frequency + 0.5);
    setFrequency(newFreq);
    setTimeout(() => setIsScanning(false), 1000);
  }, [frequency, isScanning]);

  const handleScanDown = useCallback(() => {
    if (isScanning) return;
    setIsScanning(true);
    const newFreq = Math.max(87.0, frequency - 0.5);
    setFrequency(newFreq);
    setTimeout(() => setIsScanning(false), 1000);
  }, [frequency, isScanning]);

  const handleFrequencyChange = (value: number[]) => {
    setFrequency(value[0]);
  };

  const handleFrequencyCommit = async (value: number[]) => {
    if (user) {
<<<<<<< HEAD
      await updateUserOnLogin(user.uid, user.email);
=======
      await updateUserFrequency(user.uid, value[0]);
>>>>>>> 225b2fbd
    }
  };

  // État calculé
  const isRadioActive = useMemo(() => {
    return isClient && !isLoading && currentStation !== null;
  }, [isClient, isLoading, currentStation]);

  return (
    <>
      <audio ref={playlistManager.audioRef} crossOrigin="anonymous" preload="metadata" />
      
      <div className="relative w-full min-h-[90vh] overflow-hidden">
        {/* Arrière-plans et effets */}
        <div className="absolute inset-0 bg-gradient-to-br from-slate-900 via-black to-zinc-900"></div>
        
        <div className="absolute inset-0 opacity-30">
          <div className="absolute top-1/4 left-1/3 w-96 h-96 bg-orange-600/20 rounded-full blur-3xl animate-pulse"></div>
          <div className="absolute bottom-1/3 right-1/4 w-64 h-64 bg-red-700/20 rounded-full blur-2xl animate-pulse delay-1000"></div>
        </div>
        
        <div className="absolute inset-0 opacity-10">
          <div 
            className="w-full h-full"
            style={{
              backgroundImage: `linear-gradient(90deg, transparent 49%, rgba(255, 165, 0, 0.3) 49%, rgba(255, 165, 0, 0.3) 51%, transparent 51%),
                              linear-gradient(0deg, transparent 49%, rgba(255, 165, 0, 0.2) 49%, rgba(255, 165, 0, 0.2) 51%, transparent 51%)`,
              backgroundSize: '50px 50px',
              animation: 'drift 20s linear infinite'
            }}
          />
        </div>
        
        {/* Particules */}
        {isClient && (
          <div className="absolute inset-0 overflow-hidden pointer-events-none">
            {particleStyles.map((style, i) => (
              <div 
                key={i} 
                className="absolute w-1 h-1 bg-orange-400/50 rounded-full animate-float" 
                style={style} 
              />
            ))}
          </div>
        )}

        {/* Contenu principal */}
        <div className="relative z-10 flex min-h-[90vh] w-full flex-col items-center justify-center p-4 sm:p-6 md:p-8">
          <div className="w-full max-w-6xl mx-auto">
            <div className="grid grid-cols-1 lg:grid-cols-3 gap-6">
              
              {/* Panneau de contrôle principal */}
              <div className="lg:col-span-2">
                <Card className="w-full border-2 border-orange-500/30 bg-black/80 backdrop-blur-sm shadow-2xl shadow-orange-500/20 relative overflow-hidden">
                  <div className="absolute inset-0 pointer-events-none">
                    <div className="w-full h-0.5 bg-gradient-to-r from-transparent via-orange-400/50 to-transparent animate-scanline"></div>
                  </div>
                  <div className="absolute inset-1 border border-orange-400/20 rounded-lg pointer-events-none animate-pulse-subtle"></div>
                  
                  <CardHeader className="relative border-b-2 border-orange-500/30 pb-4 bg-gradient-to-r from-black/90 to-zinc-900/90">
                    <div className="flex items-center justify-between">
                      <div className="flex items-center gap-3">
                        <div className="relative">
                          <OndeSpectraleLogo className="h-8 w-8 text-orange-400 drop-shadow-lg" />
                          <div className="absolute inset-0 bg-orange-400/30 blur-sm animate-pulse"></div>
                        </div>
                        <CardTitle className="font-headline text-3xl text-orange-100 tracking-wider drop-shadow-lg">
                          <span className="inline-block animate-flicker">Onde Spectrale</span>
                        </CardTitle>
                      </div>
                      
                      <div className="flex items-center gap-2">
                        {/* Bouton playlist */}
                        {currentStation && currentStation.playlist.length > 0 && (
                          <Button 
                            variant="outline" 
                            size="sm" 
                            onClick={() => setShowPlaylist(!showPlaylist)}
                            className="border-orange-500/30 hover:bg-orange-500/20 text-orange-300"
                          >
                            <ListMusic className="mr-2 h-4 w-4" /> 
                            Playlist ({playlistManager.playlistLength})
                          </Button>
                        )}
                        
                        {/* Boutons utilisateur */}
                        {user ? (
                          <>
                            {currentStation && currentStation.ownerId === user.uid && (
                              <Button 
                                variant="outline" 
                                size="sm" 
                                className="border-orange-500/30 hover:bg-orange-500/20 text-orange-300" 
                                onClick={() => router.push(`/admin/stations/${currentStation.id}`)}
                              >
                                <Settings className="mr-2 h-4 w-4" /> Gérer
                              </Button>
                            )}
                            <Button 
                              variant="default" 
                              className="bg-orange-600/80 text-orange-100 hover:bg-orange-500/90 border border-orange-400/50 shadow-lg shadow-orange-500/20" 
                              onClick={() => router.push('/admin')}
                            >
                              <UserCog className="mr-2 h-4 w-4" /> Admin
                            </Button>
                          </>
                        ) : (
                          <Button 
                            variant="default" 
                            className="bg-orange-600/80 text-orange-100 hover:bg-orange-500/90 border border-orange-400/50 shadow-lg shadow-orange-500/20" 
                            onClick={() => router.push('/login')}
                          >
                            <Rss className="mr-2 h-4 w-4" /> Créer ou Gérer
                          </Button>
                        )}
                      </div>
                    </div>
                  </CardHeader>
                  
                  <CardContent className="p-6 relative bg-gradient-to-br from-black/70 to-zinc-900/70">
                    <div className="flex flex-col gap-6">
                      
                      {/* Syntoniseur */}
                      <div className="bg-black/80 border-2 border-orange-500/40 rounded-lg p-6 backdrop-blur-sm shadow-2xl shadow-orange-500/20 relative overflow-hidden">
                        <div className="absolute inset-0 opacity-20 pointer-events-none">
                          <div className={`w-full h-full bg-gradient-to-r from-transparent via-orange-400/30 to-transparent ${isScanning ? 'animate-scan' : ''}`}></div>
                        </div>
                        
                        <div className="relative z-10 space-y-4">
                          <div className="flex items-center justify-between">
                            <label htmlFor="frequency" className="text-sm font-medium text-orange-300/80 font-headline tracking-wider uppercase">
                              Syntoniseur
                            </label>
                            <div className="flex items-center gap-2">
                              <Zap className="h-4 w-4 text-orange-400" />
                              <div className="flex gap-1">
                                {[...Array(5)].map((_, i) => (
                                  <div
                                    key={i}
                                    className={`w-1 h-4 rounded-full transition-all duration-300 ${
                                      i < Math.floor(signalStrength / 20) 
                                        ? 'bg-orange-400 shadow-lg shadow-orange-400/50' 
                                        : 'bg-gray-600'
                                    }`}
                                  />
                                ))}
                              </div>
                              <span className="text-xs text-orange-300/60 font-mono w-8">
                                {signalStrength}%
                              </span>
                            </div>
                          </div>

                          <div className="text-center">
                            <div className="text-6xl font-headline font-bold text-orange-400 tracking-widest drop-shadow-lg relative">
                              <span className={`${currentStation ? 'animate-flicker-subtle' : 'animate-flicker'}`}>
                                {frequency.toFixed(1)}
                              </span>
                              <span className="text-3xl text-orange-300 ml-2">MHz</span>
                              
                              {currentStation && (
                                <div className="absolute -top-2 -right-2 w-3 h-3 bg-green-400 rounded-full animate-pulse shadow-lg shadow-green-400/50"></div>
                              )}
                            </div>
                            
                            {isScanning && (
                              <div className="text-orange-300/60 text-sm mt-2 animate-pulse">
                                SCAN EN COURS...
                              </div>
                            )}
                          </div>

                          <div className="flex items-center justify-center gap-4">
                            <Button 
                              variant="ghost" 
                              size="sm" 
                              onClick={handleScanDown} 
                              disabled={frequency <= 87.0 || isScanning} 
                              className="border border-orange-500/30 hover:bg-orange-500/20 text-orange-300 disabled:opacity-50"
                            >
                              <ChevronLeft className="h-4 w-4 mr-1" /> SCAN
                            </Button>
                            <div className="px-4 py-2 bg-black/60 border border-orange-500/20 rounded text-orange-300/80 text-xs font-mono">
                              87.0 - 108.0 MHz
                            </div>
                            <Button 
                              variant="ghost" 
                              size="sm" 
                              onClick={handleScanUp} 
                              disabled={frequency >= 108.0 || isScanning} 
                              className="border border-orange-500/30 hover:bg-orange-500/20 text-orange-300 disabled:opacity-50"
                            >
                              SCAN <ChevronRight className="h-4 w-4 ml-1" />
                            </Button>
                          </div>

                          <div className="space-y-2">
                            <Slider
                              id="frequency"
                              min={87.0}
                              max={108.0}
                              step={0.1}
                              value={[frequency]}
                              onValueChange={handleFrequencyChange}
                              onValueCommit={handleFrequencyCommit}
                              className="w-full"
                              disabled={!!error || isScanning}
                            />
                            <div className="flex justify-between text-xs text-orange-400/60 font-mono">
                              <span>87.0</span><span>95.0</span><span>108.0</span>
                            </div>
                          </div>

                          <div className="text-center">
                            {currentStation ? (
<<<<<<< HEAD
                              <div className="space-y-2">
                                <div className="inline-flex items-center gap-2 px-3 py-1 bg-primary/10 border border-primary/30 rounded-full text-primary text-sm">
                                  <div className="w-2 h-2 bg-primary rounded-full animate-pulse mr-1"></div>
                                  {playlistManager.isLoadingTrack ? 'CHARGEMENT...' : 
                                   playlistManager.isPlaying ? (autoPlayReady ? 'TRANSMISSION AUTO ♪' : 'TRANSMISSION EN COURS') : 
                                   (autoPlayReady ? 'STATION ACTIVE' : 'CONNEXION ÉTABLIE')}
                                </div>
=======
                              <div className="inline-flex items-center gap-2 px-3 py-1 bg-green-900/30 border border-green-500/30 rounded-full text-green-300 text-sm">
                                <div className="w-2 h-2 bg-green-400 rounded-full animate-pulse"></div>
                                {playlistManager.isLoadingTrack ? 'CHARGEMENT...' : 
                                 playlistManager.isPlaying ? 'TRANSMISSION EN COURS' : 'CONNEXION ÉTABLIE'}
>>>>>>> 225b2fbd
                              </div>
                            ) : (
                              <div className="inline-flex items-center gap-2 px-3 py-1 bg-red-900/30 border border-red-500/30 rounded-full text-red-300 text-sm">
                                <div className="w-2 h-2 bg-red-400 rounded-full animate-pulse"></div>
                                {isLoading ? 'ANALYSE DU SPECTRE...' : 'STATIQUE'}
                              </div>
                            )}
                          </div>
                        </div>
                      </div>
                      
                      {/* Analyseur de spectre */}
                      <SpectrumAnalyzer isPlaying={playlistManager.isPlaying} className="h-24" />
                      
                      {/* Lecteur audio */}
                      <AudioPlayer 
                        track={playlistManager.currentTrack} 
                        isPlaying={playlistManager.isPlaying} 
                        isLoading={playlistManager.isLoadingTrack}
                        audioRef={playlistManager.audioRef} 
                      />
                    </div>
                  </CardContent>
                </Card>
              </div>

              {/* Panneau playlist (conditionnellement affiché) */}
              {(showPlaylist && currentStation && currentStation.playlist.length > 0) && (
                <div className="lg:col-span-1">
                  <EnhancedPlaylist
                    playlist={currentStation.playlist}
                    currentTrackIndex={playlistManager.currentTrackIndex}
                    currentTrack={playlistManager.currentTrack}
                    isPlaying={playlistManager.isPlaying}
                    isLoadingTrack={playlistManager.isLoadingTrack}
                    failedTracks={playlistManager.failedTracks}
                    onTrackSelect={async (index: number) => {
                      await playlistManager.playTrack(index);
                    }}
                    onPlayPause={playlistManager.togglePlayPause}
                    onNext={playlistManager.nextTrack}
                    onPrevious={playlistManager.previousTrack}
                    canGoBack={playlistManager.canGoBack}
                    className="h-full"
                  />
                </div>
              )}
            </div>
          </div>
        </div>
        
        {/* Système d'alerte d'urgence */}
        <EmergencyAlertSystem isRadioActive={isRadioActive} currentFrequency={frequency} />
      </div>
    </>
  );
}<|MERGE_RESOLUTION|>--- conflicted
+++ resolved
@@ -2,15 +2,9 @@
 
 'use client';
 
-<<<<<<< HEAD
-import React, { useState, useEffect, useMemo, useCallback, useRef } from 'react';
-import { useRadioStore } from '@/shared/stores/useRadioStore';
-import { getStationForFrequency, createDefaultStations, getCustomCharactersForUser, updateUserOnLogin } from '@/app/actions';
-=======
 import { useState, useEffect, useMemo, useCallback } from 'react';
 import { useDebounce } from 'use-debounce';
 import { getStationForFrequency, updateUserFrequency, getCustomCharactersForUser } from '@/app/actions';
->>>>>>> 225b2fbd
 import type { Station, DJCharacter, CustomDJCharacter } from '@/lib/types';
 import { DJ_CHARACTERS } from '@/lib/data';
 import { auth } from '@/lib/firebase';
@@ -74,28 +68,7 @@
     allDjs
   });
 
-<<<<<<< HEAD
-  const radioSounds = useRadioSoundEffects({
-    volume: 0.2,
-    enableEffects: false,
-    fadeInDuration: 300,
-    fadeOutDuration: 200
-  });
-
-  // Hook pour gérer l'autoplay automatique et les interférences
-  const { 
-    isAudioInitialized, 
-    autoPlayReady, 
-  } = useAutoPlay({
-    frequency,
-    currentStation,
-    playlistManager
-  });
-  
-  // Initial setup effect, runs only once
-=======
   // Initialisation
->>>>>>> 225b2fbd
   useEffect(() => {
     setIsClient(true);
     
@@ -177,11 +150,7 @@
 
   const handleFrequencyCommit = async (value: number[]) => {
     if (user) {
-<<<<<<< HEAD
-      await updateUserOnLogin(user.uid, user.email);
-=======
       await updateUserFrequency(user.uid, value[0]);
->>>>>>> 225b2fbd
     }
   };
 
@@ -397,20 +366,10 @@
 
                           <div className="text-center">
                             {currentStation ? (
-<<<<<<< HEAD
-                              <div className="space-y-2">
-                                <div className="inline-flex items-center gap-2 px-3 py-1 bg-primary/10 border border-primary/30 rounded-full text-primary text-sm">
-                                  <div className="w-2 h-2 bg-primary rounded-full animate-pulse mr-1"></div>
-                                  {playlistManager.isLoadingTrack ? 'CHARGEMENT...' : 
-                                   playlistManager.isPlaying ? (autoPlayReady ? 'TRANSMISSION AUTO ♪' : 'TRANSMISSION EN COURS') : 
-                                   (autoPlayReady ? 'STATION ACTIVE' : 'CONNEXION ÉTABLIE')}
-                                </div>
-=======
                               <div className="inline-flex items-center gap-2 px-3 py-1 bg-green-900/30 border border-green-500/30 rounded-full text-green-300 text-sm">
                                 <div className="w-2 h-2 bg-green-400 rounded-full animate-pulse"></div>
                                 {playlistManager.isLoadingTrack ? 'CHARGEMENT...' : 
                                  playlistManager.isPlaying ? 'TRANSMISSION EN COURS' : 'CONNEXION ÉTABLIE'}
->>>>>>> 225b2fbd
                               </div>
                             ) : (
                               <div className="inline-flex items-center gap-2 px-3 py-1 bg-red-900/30 border border-red-500/30 rounded-full text-red-300 text-sm">
