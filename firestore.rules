--- conflicted
+++ resolved
@@ -6,30 +6,13 @@
     // Stations can be read by anyone, but only created/updated by their owner.
     match /stations/{stationId} {
       allow read: if true;
-<<<<<<< HEAD
-      allow write, update: if request.auth != null && 
-        (request.auth.uid == resource.data.ownerId || 
-         request.auth.uid == request.resource.data.ownerId);
-      allow create: if request.auth != null && 
-        request.auth.uid == request.resource.data.ownerId;
-=======
       allow create: if request.auth != null && request.resource.data.ownerId == request.auth.uid;
       allow update, delete: if request.auth != null && resource.data.ownerId == request.auth.uid;
->>>>>>> e36bfd80
     }
 
     // Users can only read/write their own data.
     match /users/{userId} {
-<<<<<<< HEAD
-      allow read, write, create, update: if request.auth != null && request.auth.uid == userId;
-      
-      // Sous-collection des personnages personnalisés
-      match /characters/{charId} {
-        allow read, write, create, update, delete: if request.auth != null && request.auth.uid == userId;
-      }
-=======
       allow read, create, update, delete: if request.auth != null && request.auth.uid == userId;
->>>>>>> e36bfd80
     }
 
     // Users can only manage their own custom characters.
